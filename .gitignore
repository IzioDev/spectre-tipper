--- conflicted
+++ resolved
@@ -4,11 +4,7 @@
 dist
 tmp
 /out-tsc
-<<<<<<< HEAD
-target
-=======
 /target
->>>>>>> bbb99262
 
 # dependencies
 node_modules
